--- conflicted
+++ resolved
@@ -143,15 +143,10 @@
   );
   const videoTitle =
     camera.shortName + ', ' + formattedStart + ' to ' + formattedEnd;
-<<<<<<< HEAD
   let width = recording.videoSampleEntryWidth *
               recording.videoSampleEntryPaspHSpacing /
               recording.videoSampleEntryPaspVSpacing;
   const maxWidth = window.innerWidth * 3 / 4;
-=======
-  const maxWidth = window.innerWidth / 2;
-  let width = recording.videoSampleEntryWidth;
->>>>>>> 04ab8cdc
   while (width > maxWidth) {
     width /= 2;
   }
@@ -389,11 +384,7 @@
    * Start the application.
    */
   start() {
-<<<<<<< HEAD
-    let nav = $('#nav');
-=======
     const nav = $('#nav');
->>>>>>> 04ab8cdc
 
     $('#toggle-nav').click(() => {
       nav.toggle('slide');
